--- conflicted
+++ resolved
@@ -349,11 +349,14 @@
 woff = ["zopfli (>=0.1.4)", "brotlicffi (>=0.8.0)", "brotli (>=1.0.1)"]
 
 [[package]]
-<<<<<<< HEAD
 name = "gatspy"
 version = "0.3"
 description = "General tools for Astronomical Time Series in Python"
-=======
+category = "main"
+optional = false
+python-versions = "*"
+
+[[package]]
 name = "gast"
 version = "0.5.3"
 description = "Python AST that abstracts the underlying Python version"
@@ -399,13 +402,10 @@
 name = "google-pasta"
 version = "0.2.0"
 description = "pasta is an AST-based Python refactoring library"
->>>>>>> 0a46ae89
-category = "main"
-optional = false
-python-versions = "*"
-
-<<<<<<< HEAD
-=======
+category = "main"
+optional = false
+python-versions = "*"
+
 [package.dependencies]
 six = "*"
 
@@ -434,7 +434,6 @@
 [package.dependencies]
 numpy = ">=1.14.5"
 
->>>>>>> 0a46ae89
 [[package]]
 name = "identify"
 version = "2.4.7"
@@ -1278,36 +1277,37 @@
 python-versions = ">=2.7, !=3.0.*, !=3.1.*, !=3.2.*, !=3.3.*, !=3.4.*"
 
 [[package]]
-<<<<<<< HEAD
 name = "py-ecg-detectors"
 version = "1.2.0"
 description = "Seven ECG heartbeat detection algorithms and heartrate variability analysis"
-=======
-name = "pyasn1"
-version = "0.4.8"
-description = "ASN.1 types and codecs"
-category = "main"
-optional = false
-python-versions = "*"
-
-[[package]]
-name = "pyasn1-modules"
-version = "0.2.8"
-description = "A collection of ASN.1-based protocols modules."
->>>>>>> 0a46ae89
-category = "main"
-optional = false
-python-versions = "*"
-
-[package.dependencies]
-<<<<<<< HEAD
+category = "main"
+optional = false
+python-versions = "*"
+
+[package.dependencies]
 gatspy = "*"
 numpy = "*"
 pywavelets = "*"
 scipy = "*"
-=======
+
+[[package]]
+name = "pyasn1"
+version = "0.4.8"
+description = "ASN.1 types and codecs"
+category = "main"
+optional = false
+python-versions = "*"
+
+[[package]]
+name = "pyasn1-modules"
+version = "0.2.8"
+description = "A collection of ASN.1-based protocols modules."
+category = "main"
+optional = false
+python-versions = "*"
+
+[package.dependencies]
 pyasn1 = ">=0.4.6,<0.5.0"
->>>>>>> 0a46ae89
 
 [[package]]
 name = "pycodestyle"
@@ -2049,11 +2049,7 @@
 [metadata]
 lock-version = "1.1"
 python-versions = ">=3.8,<3.11"
-<<<<<<< HEAD
 content-hash = "8f26df63f0d12b43207aced1742ad2bbb0c86aa9bfa3efdee95ef59da720b2d5"
-=======
-content-hash = "3cff8d96521eefc8b9825524d1a47402abc46d3adeb1200027c6bd8f4ad41739"
->>>>>>> 0a46ae89
 
 [metadata.files]
 absl-py = [
@@ -2329,10 +2325,9 @@
     {file = "fonttools-4.29.1-py3-none-any.whl", hash = "sha256:1933415e0fbdf068815cb1baaa1f159e17830215f7e8624e5731122761627557"},
     {file = "fonttools-4.29.1.zip", hash = "sha256:2b18a172120e32128a80efee04cff487d5d140fe7d817deb648b2eee023a40e4"},
 ]
-<<<<<<< HEAD
 gatspy = [
     {file = "gatspy-0.3.tar.gz", hash = "sha256:5bb9acf524d3583985cf689f7643fb8cb380f20387b6f904b77b468bbaf982bf"},
-=======
+]
 gast = [
     {file = "gast-0.5.3-py3-none-any.whl", hash = "sha256:211aac1e58c167b25d3504998f2db694454a24bb1fb1225bce99420166f21d6a"},
     {file = "gast-0.5.3.tar.gz", hash = "sha256:cfbea25820e653af9c7d1807f659ce0a0a9c64f2439421a7bba4f0983f532dea"},
@@ -2423,7 +2418,6 @@
     {file = "h5py-3.6.0-cp39-cp39-manylinux_2_17_aarch64.manylinux2014_aarch64.whl", hash = "sha256:954c5c39a09b5302f69f752c3bbf165d368a65c8d200f7d5655e0fa6368a75e6"},
     {file = "h5py-3.6.0-cp39-cp39-win_amd64.whl", hash = "sha256:9fd8a14236fdd092a20c0bdf25c3aba3777718d266fabb0fdded4fcf252d1630"},
     {file = "h5py-3.6.0.tar.gz", hash = "sha256:8752d2814a92aba4e2b2a5922d2782d0029102d99caaf3c201a566bc0b40db29"},
->>>>>>> 0a46ae89
 ]
 identify = [
     {file = "identify-2.4.7-py2.py3-none-any.whl", hash = "sha256:e64210654dfbca6ced33230eb1b137591a0981425e1a60b4c6c36309f787bbd5"},
@@ -2972,12 +2966,11 @@
     {file = "py-1.11.0-py2.py3-none-any.whl", hash = "sha256:607c53218732647dff4acdfcd50cb62615cedf612e72d1724fb1a0cc6405b378"},
     {file = "py-1.11.0.tar.gz", hash = "sha256:51c75c4126074b472f746a24399ad32f6053d1b34b68d2fa41e558e6f4a98719"},
 ]
-<<<<<<< HEAD
 py-ecg-detectors = [
     {file = "py-ecg-detectors-1.2.0.tar.gz", hash = "sha256:836bab2686d64d93112708f978839a9ca699aefdca41f1be7a3bbf04a9bc8c2f"},
     {file = "py_ecg_detectors-1.2.0-py3-none-any.whl", hash = "sha256:8f95d063825390cdad93fa8b40f1b83e7d7204d9496af08b4dbacab541ec3d46"},
     {file = "py_ecg_detectors-1.2.0-py3.8.egg", hash = "sha256:5c18c4cffa8d60c7b68f6f1a8932ee08a1ba527d682392bb57ada6c3d191689f"},
-=======
+]
 pyasn1 = [
     {file = "pyasn1-0.4.8-py2.4.egg", hash = "sha256:fec3e9d8e36808a28efb59b489e4528c10ad0f480e57dcc32b4de5c9d8c9fdf3"},
     {file = "pyasn1-0.4.8-py2.5.egg", hash = "sha256:0458773cfe65b153891ac249bcf1b5f8f320b7c2ce462151f8fa74de8934becf"},
@@ -3007,7 +3000,6 @@
     {file = "pyasn1_modules-0.2.8-py3.5.egg", hash = "sha256:426edb7a5e8879f1ec54a1864f16b882c2837bfd06eee62f2c982315ee2473ed"},
     {file = "pyasn1_modules-0.2.8-py3.6.egg", hash = "sha256:cbac4bc38d117f2a49aeedec4407d23e8866ea4ac27ff2cf7fb3e5b570df19e0"},
     {file = "pyasn1_modules-0.2.8-py3.7.egg", hash = "sha256:c29a5e5cc7a3f05926aff34e097e84f8589cd790ce0ed41b67aed6857b26aafd"},
->>>>>>> 0a46ae89
 ]
 pycodestyle = [
     {file = "pycodestyle-2.8.0-py2.py3-none-any.whl", hash = "sha256:720f8b39dde8b293825e7ff02c475f3077124006db4f440dcbc9a20b76548a20"},
